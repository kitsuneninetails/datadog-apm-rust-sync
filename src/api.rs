--- conflicted
+++ resolved
@@ -74,16 +74,12 @@
 }
 
 impl RawSpan {
-<<<<<<< HEAD
-    pub fn from_span(span: &Span, trace: &Trace, service: &str, env: &Option<String>) -> RawSpan {
-=======
     pub fn from_span(
         span: &Span,
         trace: &Trace,
-        service: &String,
+        service: &str,
         env: &Option<String>,
     ) -> RawSpan {
->>>>>>> 2b94789c
         RawSpan {
             service: service.to_string(),
             trace_id: trace.id,
