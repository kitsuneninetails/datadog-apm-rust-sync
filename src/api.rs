<<<<<<< HEAD
use crate::model::Span;
=======
use crate::model::{Span, Trace};
use serde::Serialize;
>>>>>>> 869803e1
use std::{
    collections::HashMap,
    time::{Duration, UNIX_EPOCH},
};

fn fill_meta(span: &Span, env: Option<String>) -> HashMap<String, String> {
    let mut meta = HashMap::new();
    if let Some(env) = env {
        meta.insert("env".to_string(), env);
    }

    if let Some(http) = &span.http {
        meta.insert("http.status_code".to_string(), http.status_code.clone());
        meta.insert("http.method".to_string(), http.method.clone());
        meta.insert("http.url".to_string(), http.url.clone());
    }
    if let Some(error) = &span.error {
        meta.insert("error.type".to_string(), error.r#type.clone());
        meta.insert("error.msg".to_string(), error.msg.clone());
        meta.insert("error.stack".to_string(), error.stack.clone());
    }
    if let Some(sql) = &span.sql {
        meta.insert("sql.query".to_string(), sql.query.clone());
        meta.insert("sql.rows".to_string(), sql.rows.clone());
        meta.insert("sql.db".to_string(), sql.db.clone());
    }
    for (key, value) in &span.tags {
        meta.insert(key.to_string(), value.to_string());
    }
    meta
}

fn fill_metrics() -> HashMap<String, f64> {
    let mut metrics = HashMap::new();
    metrics.insert("_sampling_priority_v1".to_string(), 1f64);
    metrics
}

fn duration_to_nanos(duration: Duration) -> u64 {
    duration.as_secs() * 1_000_000_000 + duration.subsec_nanos() as u64
}

#[derive(Debug, Serialize, Clone, PartialEq)]
<<<<<<< HEAD
=======
pub struct RawTrace(Vec<RawSpan>);

impl RawTrace {
    pub fn from_trace(trace: &Trace, service: &str, env: &Option<String>) -> RawTrace {
        RawTrace(
            trace
                .spans
                .iter()
                .map(|span| RawSpan::from_span(span, trace, service, env))
                .collect(),
        )
    }
}

#[derive(Debug, Serialize, Clone, PartialEq)]
>>>>>>> 869803e1
pub struct RawSpan {
    service: String,
    name: String,
    resource: String,
    trace_id: u64,
    span_id: u64,
    parent_id: Option<u64>,
    start: u64,
    duration: u64,
    error: i32,
    meta: HashMap<String, String>,
    metrics: HashMap<String, f64>,
    r#type: String,
}

impl RawSpan {
<<<<<<< HEAD
    pub fn from_span(span: &Span, service: &String, env: &Option<String>) -> RawSpan {
        RawSpan {
            service: service.clone(),
            trace_id: span.trace_id,
=======
    pub fn from_span(span: &Span, trace: &Trace, service: &str, env: &Option<String>) -> RawSpan {
        RawSpan {
            service: service.to_string(),
            trace_id: trace.id,
>>>>>>> 869803e1
            span_id: span.id,
            name: span.name.clone(),
            resource: span.resource.clone(),
            parent_id: span.parent_id,
            start: duration_to_nanos(span.start.duration_since(UNIX_EPOCH).unwrap()),
            duration: duration_to_nanos(span.duration),
            error: if span.error.is_some() { 1 } else { 0 },
            r#type: "custom".to_string(),
            meta: fill_meta(&span, env.clone()),
            metrics: fill_metrics(),
        }
    }
}

#[cfg(test)]
mod tests {
    use crate::client::Config;

    use super::*;
    use crate::model::HttpInfo;
    use std::time::SystemTime;

    use rand::Rng;

    #[test]
    fn test_map_to_raw_spans() {
        let config = Config {
            service: String::from("service_name"),
            env: Some(String::from("staging")),
            ..Default::default()
        };
        let mut rng = rand::thread_rng();
        let span = Span {
            id: rng.gen::<u64>(),
            trace_id: rng.gen::<u64>(),
            name: String::from("request"),
            resource: String::from("/home/v3"),
            start: SystemTime::now(),
            duration: Duration::from_secs(2),
            parent_id: None,
            http: Some(HttpInfo {
                url: String::from("/home/v3/2?trace=true"),
                method: String::from("GET"),
                status_code: String::from("200"),
            }),
            error: None,
            sql: None,
            tags: HashMap::new(),
        };

        let mut meta: HashMap<String, String> = HashMap::new();
        meta.insert("env".to_string(), config.env.clone().unwrap());
        if let Some(http) = &span.http {
            meta.insert("http.url".to_string(), http.url.clone());
            meta.insert("http.method".to_string(), http.method.clone());
            meta.insert("http.status_code".to_string(), http.status_code.clone());
        }

        let mut metrics = HashMap::new();
        metrics.insert(
            "_sampling_priority_v1".to_string(),
            f64::from(1),
        );

<<<<<<< HEAD
        let expected = RawSpan {
            trace_id: span.trace_id,
            span_id: span.id,
            parent_id: span.parent_id,
            name: span.name.clone(),
            resource: span.resource.clone(),
            service: config.service.clone(),
            r#type: "custom".into(),
            start: duration_to_nanos(span.start.duration_since(UNIX_EPOCH).unwrap()),
            duration: duration_to_nanos(span.duration),
            error: 0,
            meta: meta,
            metrics: metrics,
        };
        let raw_span = RawSpan::from_span(&span, &config.service, &config.env);
=======
            expected.push(RawSpan {
                trace_id: trace.id,
                span_id: span.id,
                parent_id: span.parent_id,
                name: span.name.clone(),
                resource: span.resource.clone(),
                service: config.service.clone(),
                r#type: span.r#type.clone(),
                start: duration_to_nanos(span.start.duration_since(UNIX_EPOCH).unwrap()),
                duration: duration_to_nanos(span.duration),
                error: 0,
                meta,
                metrics,
            });
        }
        let raw_spans = RawTrace::from_trace(&trace, &config.service, &config.env);
>>>>>>> 869803e1

        assert_eq!(raw_span, expected);
    }
}<|MERGE_RESOLUTION|>--- conflicted
+++ resolved
@@ -1,9 +1,4 @@
-<<<<<<< HEAD
 use crate::model::Span;
-=======
-use crate::model::{Span, Trace};
-use serde::Serialize;
->>>>>>> 869803e1
 use std::{
     collections::HashMap,
     time::{Duration, UNIX_EPOCH},
@@ -47,24 +42,6 @@
 }
 
 #[derive(Debug, Serialize, Clone, PartialEq)]
-<<<<<<< HEAD
-=======
-pub struct RawTrace(Vec<RawSpan>);
-
-impl RawTrace {
-    pub fn from_trace(trace: &Trace, service: &str, env: &Option<String>) -> RawTrace {
-        RawTrace(
-            trace
-                .spans
-                .iter()
-                .map(|span| RawSpan::from_span(span, trace, service, env))
-                .collect(),
-        )
-    }
-}
-
-#[derive(Debug, Serialize, Clone, PartialEq)]
->>>>>>> 869803e1
 pub struct RawSpan {
     service: String,
     name: String,
@@ -81,17 +58,10 @@
 }
 
 impl RawSpan {
-<<<<<<< HEAD
     pub fn from_span(span: &Span, service: &String, env: &Option<String>) -> RawSpan {
         RawSpan {
             service: service.clone(),
             trace_id: span.trace_id,
-=======
-    pub fn from_span(span: &Span, trace: &Trace, service: &str, env: &Option<String>) -> RawSpan {
-        RawSpan {
-            service: service.to_string(),
-            trace_id: trace.id,
->>>>>>> 869803e1
             span_id: span.id,
             name: span.name.clone(),
             resource: span.resource.clone(),
@@ -156,7 +126,6 @@
             f64::from(1),
         );
 
-<<<<<<< HEAD
         let expected = RawSpan {
             trace_id: span.trace_id,
             span_id: span.id,
@@ -172,24 +141,6 @@
             metrics: metrics,
         };
         let raw_span = RawSpan::from_span(&span, &config.service, &config.env);
-=======
-            expected.push(RawSpan {
-                trace_id: trace.id,
-                span_id: span.id,
-                parent_id: span.parent_id,
-                name: span.name.clone(),
-                resource: span.resource.clone(),
-                service: config.service.clone(),
-                r#type: span.r#type.clone(),
-                start: duration_to_nanos(span.start.duration_since(UNIX_EPOCH).unwrap()),
-                duration: duration_to_nanos(span.duration),
-                error: 0,
-                meta,
-                metrics,
-            });
-        }
-        let raw_spans = RawTrace::from_trace(&trace, &config.service, &config.env);
->>>>>>> 869803e1
 
         assert_eq!(raw_span, expected);
     }
