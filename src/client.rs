use hyper::method::Method;

use hyper::header::{ContentLength, Headers};
use log::{debug, error, trace, warn};
use serde_json::to_string;
use std::sync::{mpsc, Arc, Mutex};

<<<<<<< HEAD
use crate::{
    model::Span,
    api::RawSpan
};
=======
use crate::{api::RawTrace, model::Trace};
>>>>>>> 869803e1

#[derive(Debug, Clone)]
pub struct DatadogTracing {
    buffer_sender: Arc<Mutex<mpsc::Sender<Span>>>,
}

/// Configuration settings for the client.
#[derive(Debug)]
pub struct Config {
    /// Datadog apm service name
    pub service: String,
    /// Datadog apm environment
    pub env: Option<String>,
    /// Datadog agent host/ip, defaults to `localhost`.
    pub host: String,
    /// Datadog agent port, defaults to `8196`.
    pub port: String,
}

impl Default for Config {
    fn default() -> Self {
        Config {
            env: None,
            host: "localhost".to_string(),
            port: "8126".to_string(),
            service: "".to_string(),
        }
    }
}

impl DatadogTracing {
    pub fn new(config: Config) -> DatadogTracing {
        let (buffer_sender, buffer_receiver) = mpsc::channel();

        let client = DdAgentClient {
            env: config.env,
            service: config.service,
            endpoint: format!("http://{}:{}/v0.3/traces", config.host, config.port),
            http_client: Arc::new(hyper::Client::new()),
        };

        std::thread::spawn(
            move || {
                println!("Starting loop");
                loop {
                    let client = client.clone();

                    match buffer_receiver.try_recv() {
                        Ok(info) => {
                            debug!("Pulled span: {:?}", info);
                            client.send(info);
                        }
                        Err(mpsc::TryRecvError::Disconnected) => {
                            warn!("Tracing channel disconnected, exiting");
                            return;
                        },
                        _ => {}
                    }
                }
            }
        );

        DatadogTracing {
            buffer_sender: Arc::new(Mutex::new(buffer_sender)),
        }
    }

    pub fn send(&self, info: Span) -> Result<(), ()> {
        match self.buffer_sender.lock().unwrap().send(info) {
            Ok(_) => {
                debug!("trace enqueued");
                Ok(())
            },
            Err(err) => {
                warn!("could not enqueue trace: {:?}", err);
                Err(())
            },
        }
    }
}

#[derive(Debug, Clone)]
struct DdAgentClient {
    env: Option<String>,
    endpoint: String,
    service: String,
    http_client: Arc<hyper::Client>,
}

impl DdAgentClient {
    fn send(self, info: Span) {
        let span = vec![vec![RawSpan::from_span(&info, &self.service, &self.env)]];
        match to_string(&span) {
            Err(e) => warn!("Couldn't encode payload for datadog: {:?}", e),
            Ok(payload) => {
                debug!("Sending to localhost agent payload: {:?}", payload);

                let mut headers = Headers::new();
                headers.set(ContentLength(payload.len() as u64));
                headers.set_raw("Content-Type", vec![b"application/json".to_vec()]);
                headers.set_raw("X-Datadog-Trace-Count", vec![b"1".to_vec()]);
                let req = self
                    .http_client
                    .request(Method::Post, &self.endpoint)
                    .body(payload.as_str());

                match req.send() {
                    Ok(resp) if resp.status.is_success()=>
                        trace!("Sent to localhost agent: {:?}", resp),
                    Ok(resp) => error!("error from datadog agent: {:?}", resp),
                    Err(err) => error!("error sending traces to datadog: {:?}", err),
                }
            }
        }
    }
}

<<<<<<< HEAD
=======
fn spawn_consume_buffer_task(buffer_receiver: mpsc::Receiver<Trace>, client: DdAgentClient) {
    debug!("Spawning channel reader");
    std::thread::spawn(move || {
        debug!("Starting loop");
        loop {
            let client = client.clone();

            if let Ok(trace) = buffer_receiver.try_recv() {
                debug!("Pulled trace: {:?}", trace);
                client.send_traces(vec![trace]);
            }
        }
    });
}

>>>>>>> 869803e1
#[cfg(test)]
mod tests {
    use super::*;
<<<<<<< HEAD
    use crate::model::{Span, HttpInfo};
    use filter_logger::FilterLogger;
    use log::Level;
    use std::time::{Duration, SystemTime};
=======
    use crate::model::{HttpInfo, Span};
>>>>>>> 869803e1
    use std::collections::HashMap;
    use std::time::{Duration, SystemTime};

    use rand::Rng;

    #[test]
    fn test_send_trace() {
        FilterLogger::init(Level::Debug, vec!["hyper::".into(), "mime".into()], vec![]);
        let config = Config {
            service: String::from("datadog_apm_test"),
            env: Some("staging-01".into()),
            ..Default::default()
        };
        let client = DatadogTracing::new(config);
        let mut rng = rand::thread_rng();
        let trace_id = rng.gen::<u64>();
        let parent_span_id = rng.gen::<u64>();
        let span = Span {
            id: parent_span_id.clone(),
            trace_id: trace_id.clone(),
            name: String::from("request"),
            resource: String::from("/home/v3"),
            start: SystemTime::now(),
            duration: Duration::from_secs(2),
            parent_id: None,
            http: Some(HttpInfo {
                url: String::from("/home/v3/2?trace=true"),
                method: String::from("GET"),
                status_code: String::from("200"),
            }),
            error: None,
            sql: None,
            tags: HashMap::new(),
        };
        client.send(span).unwrap();
        let span = Span {
            id: rng.gen::<u64>(),
            trace_id,
            name: String::from("request_subspan"),
            resource: String::from("/home/v3"),
            start: SystemTime::now(),
            duration: Duration::from_secs(2),
            parent_id: Some(parent_span_id),
            http: Some(HttpInfo {
                url: String::from("/home/v3/2?trace=true"),
                method: String::from("GET"),
                status_code: String::from("200"),
            }),
            error: None,
            sql: None,
            tags: HashMap::new(),
        };
        client.send(span).unwrap();
        ::std::thread::sleep(::std::time::Duration::from_millis(500));
    }
}<|MERGE_RESOLUTION|>--- conflicted
+++ resolved
@@ -5,14 +5,10 @@
 use serde_json::to_string;
 use std::sync::{mpsc, Arc, Mutex};
 
-<<<<<<< HEAD
 use crate::{
     model::Span,
     api::RawSpan
 };
-=======
-use crate::{api::RawTrace, model::Trace};
->>>>>>> 869803e1
 
 #[derive(Debug, Clone)]
 pub struct DatadogTracing {
@@ -130,37 +126,14 @@
     }
 }
 
-<<<<<<< HEAD
-=======
-fn spawn_consume_buffer_task(buffer_receiver: mpsc::Receiver<Trace>, client: DdAgentClient) {
-    debug!("Spawning channel reader");
-    std::thread::spawn(move || {
-        debug!("Starting loop");
-        loop {
-            let client = client.clone();
-
-            if let Ok(trace) = buffer_receiver.try_recv() {
-                debug!("Pulled trace: {:?}", trace);
-                client.send_traces(vec![trace]);
-            }
-        }
-    });
-}
-
->>>>>>> 869803e1
 #[cfg(test)]
 mod tests {
     use super::*;
-<<<<<<< HEAD
     use crate::model::{Span, HttpInfo};
     use filter_logger::FilterLogger;
     use log::Level;
     use std::time::{Duration, SystemTime};
-=======
-    use crate::model::{HttpInfo, Span};
->>>>>>> 869803e1
     use std::collections::HashMap;
-    use std::time::{Duration, SystemTime};
 
     use rand::Rng;
 
